from pathlib import Path
from typing import Optional, Sequence

import dask.array as da
import yaml


class LeidenTree:
    """Object that represents a hierarchical tree of leiden clustering.

    All files will be stored under the root path, except for the raw counts,
    which can be stored elsewhere. This object can represent a subtree.

    :param tree_dir: Directory containing this (sub)tree
    :param data: Location of the raw data (should be a zarr array)
    :param n_pcs: number of PCs to use, if computing PCA
    :param k_neighbors: number of neighbors for kNN
    :param transform: transform for scaling counts (sqrt, log1p, or none)
<<<<<<< HEAD
=======
    :param scaled: standardize the genes before PCA/kNN
>>>>>>> 3e9a1f1a
    :param resolution: the Leiden resolution used to define the clusters
    """

    def __init__(
        self,
        tree_dir: Path,
        data: Path,
        n_pcs: Optional[int],
        k_neighbors: int,
        transform: str = None,
<<<<<<< HEAD
=======
        scaled: bool = False,
>>>>>>> 3e9a1f1a
        resolution: str = None,
    ):
        self.dir = tree_dir
        self.dir.mkdir(exist_ok=True)

        assert data.exists(), f"{data} does not exist"
        self.data = data

        assert n_pcs is None or n_pcs > 0
        self.n_pcs = n_pcs

        assert k_neighbors > 0
        self.k_neighbors = k_neighbors

        if transform is None or transform.lower() == "none":
            self.transform = None
        elif transform.lower() in ("sqrt", "log1p"):
            self.transform = transform.lower()
        else:
            raise ValueError(f"Unknown transform {transform}")

<<<<<<< HEAD
=======
        self.scaled = scaled
>>>>>>> 3e9a1f1a
        self.resolution = resolution

    @staticmethod
    def read_yaml(yaml_path: Path):
        with yaml_path.open() as fh:
            metadata = yaml.safe_load(fh)

        return {**metadata, "data": Path(metadata["data"])}

    @staticmethod
    def from_path(tree_path: Path):
        metadata_path = tree_path / "metadata.yaml"
        assert metadata_path.exists(), f"{metadata_path} does not exist"

        metadata = LeidenTree.read_yaml(metadata_path)

        return LeidenTree(tree_dir=tree_path, **metadata)

    def write_metadata(self):
        with self.metadata_yaml.open("w") as out:
            # convert Path to string before writing
            yaml.safe_dump({**self.metadata, "data": str(self.data)}, stream=out)

    def is_valid_cache(self):
        if not self.metadata_yaml.exists():
            return False

        metadata = LeidenTree.read_yaml(self.metadata_yaml)

        return self.metadata == metadata

    def subcluster_path(self, level: Sequence[int]):
        return self.dir.joinpath(*map(str, level))

    @property
    def transform_fn(self):
        if self.transform is None:
            return lambda x: x
        elif self.transform == "sqrt":
            return da.sqrt
        elif self.transform == "log1p":
            return da.log1p
        else:
            raise ValueError(f"Unknown transform {self.transform}")

    @property
    def metadata(self):
        return {
            "data": self.data,
            "n_pcs": self.n_pcs,
            "k_neighbors": self.k_neighbors,
            "transform": self.transform,
<<<<<<< HEAD
=======
            "scaled": self.scaled,
>>>>>>> 3e9a1f1a
            "resolution": self.resolution,
        }

    @property
    def metadata_yaml(self):
        return self.dir / "metadata.yaml"

    @property
    def selected_genes(self):
        return self.dir / "selected_genes.npz"

    @property
    def pca(self):
        return self.dir / "pca.zarr"

    @property
    def knn(self):
        return self.dir / "knn.zarr"

    @property
    def snn(self):
        return self.dir / "snn.zarr"

    @property
    def clustering(self):
        return self.dir / "clusters.npz"

    def __str__(self):
        return str(self.dir)<|MERGE_RESOLUTION|>--- conflicted
+++ resolved
@@ -16,10 +16,7 @@
     :param n_pcs: number of PCs to use, if computing PCA
     :param k_neighbors: number of neighbors for kNN
     :param transform: transform for scaling counts (sqrt, log1p, or none)
-<<<<<<< HEAD
-=======
     :param scaled: standardize the genes before PCA/kNN
->>>>>>> 3e9a1f1a
     :param resolution: the Leiden resolution used to define the clusters
     """
 
@@ -30,10 +27,7 @@
         n_pcs: Optional[int],
         k_neighbors: int,
         transform: str = None,
-<<<<<<< HEAD
-=======
         scaled: bool = False,
->>>>>>> 3e9a1f1a
         resolution: str = None,
     ):
         self.dir = tree_dir
@@ -55,10 +49,7 @@
         else:
             raise ValueError(f"Unknown transform {transform}")
 
-<<<<<<< HEAD
-=======
         self.scaled = scaled
->>>>>>> 3e9a1f1a
         self.resolution = resolution
 
     @staticmethod
@@ -111,10 +102,7 @@
             "n_pcs": self.n_pcs,
             "k_neighbors": self.k_neighbors,
             "transform": self.transform,
-<<<<<<< HEAD
-=======
             "scaled": self.scaled,
->>>>>>> 3e9a1f1a
             "resolution": self.resolution,
         }
 
