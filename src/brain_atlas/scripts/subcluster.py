import logging
from pathlib import Path
from typing import Sequence

import click
import dask
import dask.array as da
import dask_ml.decomposition
import igraph as ig
import numpy as np
from numcodecs import Blosc
from pynndescent import NNDescent

import brain_atlas.neighbors as neighbors
from brain_atlas.gene_selection import dask_pblock
from brain_atlas.leiden_tree import LeidenTree
from brain_atlas.scripts.leiden import leiden_sweep
from brain_atlas.util.dataset import Dataset

log = logging.getLogger(__name__)


@click.command("subcluster")
@click.argument("root_path", type=click.Path(dir_okay=True, file_okay=False))
@click.argument("level", type=int, nargs=-1)
@click.option("-n", "--n-pcs", type=int, help="Number of PCs to compute, if any")
@click.option("-k", "--k-neighbors", type=int)
@click.option(
    "-t",
    "--transform",
    type=click.Choice(["none", "sqrt", "log1p"], case_sensitive=False),
)
<<<<<<< HEAD
=======
@click.option(
    "-z/-Z", "--std/--no-std", "scaled", help="Standardize genes before PCA/kNN"
)
>>>>>>> 3e9a1f1a
@click.option("--min-res", type=int, default=-9, help="Minimum resolution 10^MIN_RES")
@click.option("--max-res", type=int, default=-1, help="Maximum resolution 5x10^MAX_RES")
@click.option(
    "--min-gene-diff",
    type=float,
    default=0.025,
    help="Minimum cutoff for calling differential genes",
)
@click.option(
    "--cutoff",
    type=float,
    default=5.0,
    help="Stop clustering when cluster0/cluster1 is below this ratio",
)
@click.option("--resolution", type=str, help="Resolution to use from parent clustering")
@click.option("--overwrite", is_flag=True, help="Don't use any cached results")
@click.option("--high-res", is_flag=True, help="Use a more granular resolution sweep")
def main(
    root_path: str,
    level: Sequence[int],
    n_pcs: int = None,
    k_neighbors: int = None,
    transform: str = None,
<<<<<<< HEAD
=======
    scaled: bool = None,
>>>>>>> 3e9a1f1a
    min_res: int = -9,
    max_res: int = -1,
    min_gene_diff: float = 0.025,
    cutoff: float = 5.0,
    resolution: str = None,
    overwrite: bool = False,
    high_res: bool = False,
):
    """
    Subclusters LEVEL of the ROOT_PATH Leiden tree, performing a sweep across
    the specified resolutions, stopping at the optional cutoff.
    """

    root = LeidenTree.from_path(Path(root_path))
    ds = Dataset(str(root.data))

    # open the tree one level up (this might be the root)
    parent = LeidenTree.from_path(root.subcluster_path(level[:-1]))
    clusters = np.load(parent.clustering)
    if resolution is None:
        if parent.resolution is None:
            # use the largest resolution present in the file
            resolution = max(clusters, key=float)
        else:
            resolution = parent.resolution

    log.debug(f"Using parent clustering with resolution {resolution}")
    clusters: np.ndarray = clusters[resolution]
    assert clusters.shape[0] == ds.counts.shape[0], "Clusters do not match input data"

    tree = LeidenTree(
        root.subcluster_path(level),
        data=root.data,
        n_pcs=n_pcs or root.n_pcs,
        k_neighbors=k_neighbors or root.k_neighbors,
        transform=transform or root.transform,
<<<<<<< HEAD
        resolution=resolution,
=======
        scaled=scaled if scaled is not None else root.scaled,
        resolution=None,
>>>>>>> 3e9a1f1a
    )
    log.debug(f"Saving results to {tree}")

    valid_cache = (not overwrite) and tree.is_valid_cache()
    if not valid_cache:
        tree.write_metadata()

    ci = clusters == level[-1]
    n_cells = ci.sum()
    assert n_cells > 0, "No cells to process"

    log.info(f"Processing {n_cells} / {clusters.shape[0]} cells from {tree.data}")
    d_i = ds.counts[ci, :]

    if valid_cache and tree.selected_genes.exists():
        log.info(f"Loading cached gene selection from {tree.selected_genes}")
        selected_genes = np.load(tree.selected_genes)["selected_genes"]
        n_genes = selected_genes.shape[0]
    else:
        exp_pct_nz, pct, ds_p = dask_pblock(d_i, numis=ds.numis[ci, :])

        gene_cutoff = max(min_gene_diff, np.percentile(exp_pct_nz - pct, 90))
        selected_genes = (exp_pct_nz - pct > gene_cutoff).nonzero()[0]
        n_genes = selected_genes.shape[0]

        # save output
        log.info(f"Selected {n_genes} genes")
        log.debug(f"saving to {tree.selected_genes}")
        np.savez_compressed(
            tree.selected_genes,
            exp_pct_nz=exp_pct_nz,
            pct=pct,
            ds_p=ds_p,
            selected_genes=selected_genes,
        )

    # subselect genes
    with dask.config.set(**{"array.slicing.split_large_chunks": False}):
        d_i_mem = tree.transform_fn(d_i[:, selected_genes].rechunk((2000, n_genes)))

<<<<<<< HEAD
=======
    if scaled:
        d_i_mem = d_i_mem / da.std(d_i_mem, axis=0, keepdims=True)

>>>>>>> 3e9a1f1a
    if tree.n_pcs is not None:
        # compute PCA on subset genes
        if tree.n_pcs > n_genes:
            log.error(f"Can't compute {tree.n_pcs} PCs for {n_genes} genes")
            return

        if valid_cache and tree.pca.exists():
            log.info(f"Loading cached PCA from {tree.pca}")
            ipca = da.from_zarr(str(tree.pca)).compute()
        else:
            log.info("Computing PCA")
            ipca = (
                dask_ml.decomposition.incremental_pca.IncrementalPCA(
                    n_components=tree.n_pcs, batch_size=40000
                )
                .fit_transform(d_i_mem)
                .compute()
            )

            log.debug(f"Saving PCA to {tree.pca}")
            da.array(ipca).rechunk((40000, n_pcs)).to_zarr(
                str(tree.pca),
                compressor=Blosc(cname="lz4hc", clevel=9, shuffle=Blosc.AUTOSHUFFLE),
                overwrite=overwrite,
            )

        knn_data = ipca
        knn_metric = "euclidean"
    else:
        # NNDescent will convert this to a numpy array
        knn_data = d_i_mem
        knn_metric = "cosine"

    if valid_cache and tree.knn.exists():
        log.info(f"Loading cached kNN from {tree.knn}")
        kng = da.from_zarr(str(tree.knn), "kng")
    else:
        translated_kng = None
        if parent.knn.exists():
            log.debug(f"loading existing kNN graph from {parent.knn}")
            original_kng = da.from_zarr(str(parent.knn), "kng")
            if original_kng.shape[0] == ci.shape[0]:
                translated_kng = neighbors.translate_kng(ci, original_kng.compute())
            elif original_kng.shape[0] == (clusters > -1).sum():
                translated_kng = neighbors.translate_kng(
                    ci[clusters > -1], original_kng.compute()
                )
            else:
                log.warning(
                    f"kNN shape {original_kng.shape} did not match clusters {ci.shape}"
                )

        # compute kNN, either on PCA or on counts
        log.info("Computing kNN")
        kng, knd = NNDescent(
            data=knn_data,
            n_neighbors=tree.k_neighbors + 1,
            metric=knn_metric,
            init_graph=translated_kng,
        ).neighbor_graph

        # remove self-edges
        kng = kng[:, 1:].astype(np.int32)
        knd = knd[:, 1:]

        log.debug(f"Saving kNN to {tree.knn}")
        neighbors.write_knn_to_zarr(kng, knd, tree.knn, overwrite=overwrite)

    if valid_cache and tree.snn.exists():
        log.info(f"Loading cached SNN from {tree.snn}")

        edges = da.from_zarr(str(tree.snn), "edges").compute()
        weights = da.from_zarr(str(tree.snn), "weights").compute()
    else:
        # compute jaccard on kNN
        log.info("Computing SNN")
        dists = neighbors.compute_jaccard_edges(kng)

        log.debug(f"Saving SNN to {tree.snn}")
        neighbors.write_jaccard_to_zarr(dists, tree.snn, overwrite=overwrite)

        edges = dists[:, :2]
        weights = dists[:, 2]

    # create igraph from jaccard edges
    log.info("Building graph")
    graph = ig.Graph(n=n_cells, edges=edges, edge_attrs={"weight": weights})

    if high_res:
        bs = range(1, 10)
    else:
        bs = (1, 2, 5)

    if valid_cache and tree.clustering.exists():
        with np.load(tree.clustering) as data:
            cached_arrays = {float(k): d[d > -1] for k, d in data.items()}
    else:
        cached_arrays = None

    # leiden on igraph on range of resolution values
    # find lowest non-trivial resolution (count0 / count1 < some_max_value)
    res_list = [float(f"{b}e{p}") for p in range(min_res, max_res + 1) for b in bs]
    res_arrays, _ = leiden_sweep(graph, res_list, cutoff, cached_arrays=cached_arrays)

    clusterings = {}
    for res in sorted(res_arrays):
        # set all cells in other clusters to -1
        all_cells = -1 * np.ones_like(clusters)
        # add cluster assignments for this resolution
        all_cells[ci] = res_arrays[res]
        clusterings[f"{res}"] = all_cells

    log.debug(f"Saving clustering output to {tree.clustering}")
    np.savez_compressed(tree.clustering, **clusterings)

    tree.resolution = max(clusterings, key=float)
    log.info(f"Writing new metadata with resolution {tree.resolution}")
    tree.write_metadata()

    log.info("Done!")<|MERGE_RESOLUTION|>--- conflicted
+++ resolved
@@ -30,12 +30,9 @@
     "--transform",
     type=click.Choice(["none", "sqrt", "log1p"], case_sensitive=False),
 )
-<<<<<<< HEAD
-=======
 @click.option(
     "-z/-Z", "--std/--no-std", "scaled", help="Standardize genes before PCA/kNN"
 )
->>>>>>> 3e9a1f1a
 @click.option("--min-res", type=int, default=-9, help="Minimum resolution 10^MIN_RES")
 @click.option("--max-res", type=int, default=-1, help="Maximum resolution 5x10^MAX_RES")
 @click.option(
@@ -59,10 +56,7 @@
     n_pcs: int = None,
     k_neighbors: int = None,
     transform: str = None,
-<<<<<<< HEAD
-=======
     scaled: bool = None,
->>>>>>> 3e9a1f1a
     min_res: int = -9,
     max_res: int = -1,
     min_gene_diff: float = 0.025,
@@ -99,12 +93,8 @@
         n_pcs=n_pcs or root.n_pcs,
         k_neighbors=k_neighbors or root.k_neighbors,
         transform=transform or root.transform,
-<<<<<<< HEAD
-        resolution=resolution,
-=======
         scaled=scaled if scaled is not None else root.scaled,
         resolution=None,
->>>>>>> 3e9a1f1a
     )
     log.debug(f"Saving results to {tree}")
 
@@ -145,12 +135,9 @@
     with dask.config.set(**{"array.slicing.split_large_chunks": False}):
         d_i_mem = tree.transform_fn(d_i[:, selected_genes].rechunk((2000, n_genes)))
 
-<<<<<<< HEAD
-=======
     if scaled:
         d_i_mem = d_i_mem / da.std(d_i_mem, axis=0, keepdims=True)
 
->>>>>>> 3e9a1f1a
     if tree.n_pcs is not None:
         # compute PCA on subset genes
         if tree.n_pcs > n_genes:
